--- conflicted
+++ resolved
@@ -73,7 +73,6 @@
 check-full:
     @just check
 
-<<<<<<< HEAD
 _build-uniffi needs_android="false":
     #!/usr/bin/env bash
     set -euo pipefail
@@ -192,7 +191,6 @@
     # Validate the Ruby file parses correctly
     ruby -c "$RUBY_BINDING" || (echo "Error: Ruby binding file does not parse correctly after patching" >&2 && exit 1)
     echo "✓ Ruby binding patched (MdkUniffiError classes)"
-=======
 # Run test coverage with summary output
 coverage:
     @bash scripts/coverage.sh
@@ -230,4 +228,3 @@
     @echo ""
     @echo "→ Running SQLite storage example..."
     @just example-sqlite
->>>>>>> 94792c1f
